--- conflicted
+++ resolved
@@ -1,21 +1,15 @@
 # Changelog
 
 ## [Unreleased, estimated N.N.N]
-<<<<<<< HEAD
-## 3.2.0
-### Added
-* Added a new parameter that controls the display of the snackbar
+## 4.0.0
 ### Fixed
+* BottomSheet pop twice
 * Added Force widget rebuild to change bottomSheetOffset value
 * Transparent space below the content
 * No rounded corner on top
-=======
-## 4.0.0
-### Fixed
-* BottomSheet pop twice
 ### Added
 * Added generic param to FlexibleBottomSheet
->>>>>>> b339614e
+* Added a new parameter that controls the display of the snackbar
 
 ## 3.1.2
 ### Fixed
