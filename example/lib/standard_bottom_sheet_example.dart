import 'package:bottom_sheet/bottom_sheet.dart';
import 'package:flutter/material.dart';

class StandardBottomSheetExample extends StatefulWidget {
  const StandardBottomSheetExample({Key? key}) : super(key: key);

  @override
  State<StandardBottomSheetExample> createState() =>
      _StandardBottomSheetExampleState();
}

class _StandardBottomSheetExampleState
    extends State<StandardBottomSheetExample> {
  bool isUseSafeArea = false;

  void _showSheetWithBorderRadius() {
    showFlexibleBottomSheet<void>(
      minHeight: 0,
      initHeight: 0.5,
      maxHeight: 0.8,
      context: context,
      bottomSheetBorderRadius: const BorderRadius.only(
        topLeft: Radius.circular(40.0),
      ),
      bottomSheetColor: Colors.transparent,
      builder: (context, controller, offset) {
        return Column(
          mainAxisSize: MainAxisSize.min,
          children: [
            Container(
              color: Colors.orange,
              height: 40,
            ),
            Container(
              color: Colors.transparent,
              height: 100,
            ),
            Container(
              color: Colors.orange,
              height: 100,
            ),
          ],
        );
      },
    );
  }

  void _showSheet() {
    showFlexibleBottomSheet<void>(
      minHeight: 0,
      initHeight: 0.5,
      maxHeight: 1,
      context: context,
      isSafeArea: isUseSafeArea,
      bottomSheetColor: Colors.white,
      builder: (context, controller, offset) {
        return _BottomSheet(
          scrollController: controller,
          bottomSheetOffset: offset,
        );
      },
      anchors: [0, 0.5, 1],
      useRootScaffold: false,
    );
  }

  void _showSheetWithoutList() {
    showStickyFlexibleBottomSheet<void>(
      minHeight: 0,
      initHeight: 0.5,
      maxHeight: .8,
      headerHeight: 200,
      context: context,
      isSafeArea: isUseSafeArea,
      bottomSheetColor: Colors.teal,
      bottomSheetBorderRadius: const BorderRadius.only(
        topLeft: Radius.circular(40.0),
        topRight: Radius.circular(40.0),
      ),
      headerBuilder: (context, offset) {
        final textTheme = Theme.of(context).textTheme;

        return AnimatedContainer(
          duration: const Duration(milliseconds: 300),
          width: double.infinity,
          height: 200,
          decoration: BoxDecoration(
            color: offset == 0.8 ? Colors.green : Colors.deepPurple,
          ),
          child: Column(
            crossAxisAlignment: CrossAxisAlignment.start,
            children: [
              Expanded(
                child: Center(
                  child: Text(
                    'Header',
                    style: textTheme.headlineMedium,
                  ),
                ),
              ),
              Text(
                'position $offset',
                style: textTheme.titleLarge,
              ),
            ],
          ),
        );
      },
      bodyBuilder: (context, offset) {
        return SliverChildListDelegate(
          _children,
        );
      },
      anchors: [.2, 0.5, .8],
    );
  }

  @override
  Widget build(BuildContext context) {
    return Center(
      child: Column(
        mainAxisSize: MainAxisSize.min,
        children: <Widget>[
          ElevatedButton(
<<<<<<< HEAD
            onPressed: _showSheetWithBorderRadius,
            child: const Text('Open BottomSheet with BorderRadius'),
          ),
          const SizedBox(height: 20),
=======
            onPressed: () => ScaffoldMessenger.of(context).showSnackBar(
              const SnackBar(
                content: Text("I'm a snackbar"),
              ),
            ),
            style: ElevatedButton.styleFrom(backgroundColor: Colors.red),
            child: const Text('Show SnackBar'),
          ),
          const SizedBox(height: 20),
          const Text(
            'To see how to customize the display of the snackbar click on the red button, then the green or blue button. The isRegisterScaffold property is responsible for the behavior',
            textAlign: TextAlign.center,
          ),
          const SizedBox(height: 40),
>>>>>>> fc90ca5e
          ElevatedButton(
            onPressed: _showSheet,
            style: ElevatedButton.styleFrom(backgroundColor: Colors.green),
            child: const Text('Open BottomSheet'),
          ),
          const SizedBox(height: 20),
          ElevatedButton(
            onPressed: _showSheetWithoutList,
            child: const Text('Open StickyBottomSheet'),
          ),
          Row(
            mainAxisAlignment: MainAxisAlignment.center,
            children: [
              const Text('Use SafeArea'),
              Switch(
                value: isUseSafeArea,
                onChanged: (isSwitched) {
                  setState(
                    () {
                      isUseSafeArea = isSwitched;
                    },
                  );
                },
              ),
            ],
          ),
        ],
      ),
    );
  }
}

class _BottomSheet extends StatelessWidget {
  final ScrollController scrollController;
  final double bottomSheetOffset;

  const _BottomSheet({
    required this.scrollController,
    required this.bottomSheetOffset,
    Key? key,
  }) : super(key: key);

  @override
  Widget build(BuildContext context) {
    return Padding(
      padding: const EdgeInsets.all(16.0),
      child: ListView(
        padding: EdgeInsets.zero,
        controller: scrollController,
        children: [
          Text(
            'position $bottomSheetOffset',
            style: Theme.of(context).textTheme.titleLarge,
          ),
          Column(
            children: _children,
          ),
        ],
      ),
    );
  }
}

List<Widget> _children = [
  const _TextField(),
  const _TestContainer(color: Color(0xEEFFFF00)),
  const _TextField(),
  const _TestContainer(color: Color(0xDD99FF00)),
  const _TextField(),
  const _TestContainer(color: Color(0xCC00FFFF)),
  const _TextField(),
  const _TestContainer(color: Color(0xBB555555)),
  const _TextField(),
  const _TestContainer(color: Color(0xAAFF5555)),
  const _TextField(),
  const _TestContainer(color: Color(0x9900FF00)),
  const _TextField(),
  const _TestContainer(color: Color(0x8800FF00)),
  const _TextField(),
  const _TestContainer(color: Color(0x7700FF00)),
  const _TextField(),
];

class _TextField extends StatelessWidget {
  const _TextField({Key? key}) : super(key: key);

  @override
  Widget build(BuildContext context) {
    return const TextField(
      decoration: InputDecoration(
        border: InputBorder.none,
        hintText: 'Enter a search term',
      ),
    );
  }
}

class _TestContainer extends StatelessWidget {
  final Color color;

  const _TestContainer({
    required this.color,
    Key? key,
  }) : super(key: key);

  @override
  Widget build(BuildContext context) {
    return Padding(
      padding: const EdgeInsets.all(8.0),
      child: Container(
        height: 100,
        color: color,
      ),
    );
  }
}<|MERGE_RESOLUTION|>--- conflicted
+++ resolved
@@ -122,12 +122,6 @@
         mainAxisSize: MainAxisSize.min,
         children: <Widget>[
           ElevatedButton(
-<<<<<<< HEAD
-            onPressed: _showSheetWithBorderRadius,
-            child: const Text('Open BottomSheet with BorderRadius'),
-          ),
-          const SizedBox(height: 20),
-=======
             onPressed: () => ScaffoldMessenger.of(context).showSnackBar(
               const SnackBar(
                 content: Text("I'm a snackbar"),
@@ -142,7 +136,11 @@
             textAlign: TextAlign.center,
           ),
           const SizedBox(height: 40),
->>>>>>> fc90ca5e
+          ElevatedButton(
+            onPressed: _showSheetWithBorderRadius,
+            child: const Text('Open BottomSheet with BorderRadius'),
+          ),
+          const SizedBox(height: 20),
           ElevatedButton(
             onPressed: _showSheet,
             style: ElevatedButton.styleFrom(backgroundColor: Colors.green),
