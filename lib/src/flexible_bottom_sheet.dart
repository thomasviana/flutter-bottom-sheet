--- conflicted
+++ resolved
@@ -107,12 +107,9 @@
   final VoidCallback? onDismiss;
   final Color? keyboardBarrierColor;
   final Color? bottomSheetColor;
-<<<<<<< HEAD
+  final PopupRoute<T>? route;
   final bool useRootScaffold;
   final BorderRadiusGeometry? bottomSheetBorderRadius;
-=======
-  final PopupRoute<T>? route;
->>>>>>> b339614e
 
   FlexibleBottomSheet({
     Key? key,
