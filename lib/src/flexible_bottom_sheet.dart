// Copyright (c) 2019-present,  SurfStudio LLC
//
// Licensed under the Apache License, Version 2.0 (the "License");
// you may not use this file except in compliance with the License.
// You may obtain a copy of the License at
//
//     http://www.apache.org/licenses/LICENSE-2.0
//
// Unless required by applicable law or agreed to in writing, software
// distributed under the License is distributed on an "AS IS" BASIS,
// WITHOUT WARRANTIES OR CONDITIONS OF ANY KIND, either express or implied.
// See the License for the specific language governing permissions and
// limitations under the License.
import 'package:bottom_sheet/src/flexible_bottom_sheet_header_delegate.dart';
import 'package:bottom_sheet/src/widgets/change_insets_detector.dart';
import 'package:flutter/material.dart';
import 'package:flutter/rendering.dart';

/// The signature of a method that provides a [BuildContext] and
/// [ScrollController] for building a widget that may overflow the draggable
/// [Axis] of the containing FlexibleDraggableScrollSheet.
///
/// Users should apply the [scrollController] to a [ScrollView] subclass, such
/// as a [SingleChildScrollView], [ListView] or [GridView], to have the whole
/// sheet be draggable.
///
/// [bottomSheetOffset] - fractional value of offset.
typedef FlexibleDraggableScrollableWidgetBuilder = Widget Function(
  BuildContext context,
  ScrollController scrollController,
  double bottomSheetOffset,
);

/// The signature of the method that provides [BuildContext]
/// and [bottomSheetOffset] for determining the position of the BottomSheet
/// relative to the upper border of the screen.
/// [bottomSheetOffset] - fractional value of offset.
typedef FlexibleDraggableScrollableHeaderWidgetBuilder = Widget Function(
  BuildContext context,
  double bottomSheetOffset,
);

/// The signature of a method that provides a [BuildContext]
/// and [bottomSheetOffset] for determining the position of the BottomSheet
/// relative to the upper border of the screen.
/// [bottomSheetOffset] - fractional value of offset.
typedef FlexibleDraggableScrollableWidgetBodyBuilder = SliverChildDelegate
    Function(
  BuildContext context,
  double bottomSheetOffset,
);

/// Flexible and scrollable bottom sheet.
///
/// This bottom sheet resizing between min and max size, and when size become
/// max start scrolling content. Reduction size available when content
/// scrolled to 0 offset.
///
/// [minHeight], [maxHeight] are limits of
/// bounds this widget. For example:
/// - you can set  [maxHeight] to 1;
/// - you can set [minHeight] to 0.5;
///
/// [isCollapsible] make possible collapse widget and remove from the screen,
/// but you must be carefully to use it, set it to true only if you show this
/// widget with like showFlexibleBottomSheet() case, because it will be removed
/// by Navigator.pop(). If you set [isCollapsible] true, [minHeight]
/// must be 0.
///
/// The [draggableScrollableController] that allow programmatically control bottom sheet.
///
/// The [animationController] that controls the bottom sheet's entrance and
/// exit animations.
/// The FlexibleBottomSheet widget will manipulate the position of this
/// animation, it is not just a passive observer.
///
/// [initHeight] - relevant height for init bottom sheet
///
/// [keyboardBarrierColor] - color for the space behind the keyboard
///
/// [isExpand] - should your bottom sheet expand. By default, [isExpand] is true,
/// which means that the bottom sheet will have the height you specify
/// ([initHeight] and [maxHeight]) regardless of the height of the content in it.
/// If [isExpand] is false, [maxHeight] and [initHeight] must be equal,
/// in which case the bottom sheet will calculate its height based on the content,
/// but no more than [maxHeight] and [initHeight]. [anchors] in this case must be null.
/// ShrinkWrap content widget must be true.
///
/// [bottomSheetColor] - bottom sheet color. If you want to make rounded edges,
/// pass a [Colors.transparent] here, and set the color and border radius of
/// the bottom sheet in the [decoration].
class FlexibleBottomSheet extends StatefulWidget {
  final double minHeight;
  final double initHeight;
  final double maxHeight;
  final FlexibleDraggableScrollableWidgetBuilder? builder;
  final FlexibleDraggableScrollableHeaderWidgetBuilder? headerBuilder;
  final FlexibleDraggableScrollableWidgetBodyBuilder? bodyBuilder;
  final bool isCollapsible;
  final bool isExpand;
  final DraggableScrollableController? draggableScrollableController;
  final AnimationController? animationController;
  final List<double>? anchors;
  final double? minHeaderHeight;
  final double? maxHeaderHeight;
  final Decoration? decoration;
  final VoidCallback? onDismiss;
  final Color? keyboardBarrierColor;
  final Color? bottomSheetColor;
<<<<<<< HEAD
  final BorderRadiusGeometry? bottomSheetBorderRadius;
=======
  final bool useRootScaffold;
>>>>>>> fc90ca5e

  FlexibleBottomSheet({
    Key? key,
    this.minHeight = 0,
    this.initHeight = 0.5,
    this.maxHeight = 1,
    this.builder,
    this.headerBuilder,
    this.bodyBuilder,
    this.isCollapsible = false,
    this.isExpand = true,
    this.animationController,
    this.anchors,
    this.minHeaderHeight,
    this.maxHeaderHeight,
    this.decoration,
    this.onDismiss,
    this.keyboardBarrierColor,
    this.bottomSheetColor,
    this.bottomSheetBorderRadius,
    this.draggableScrollableController,
    this.useRootScaffold = true,
  })  : assert(minHeight >= 0 && minHeight <= 1),
        assert(maxHeight > 0 && maxHeight <= 1),
        assert(maxHeight > minHeight),
        assert(!isCollapsible || minHeight == 0),
        assert(anchors == null || !anchors.any((anchor) => anchor > maxHeight)),
        assert(anchors == null || !anchors.any((anchor) => anchor < minHeight)),
        assert(isExpand == true || maxHeight == initHeight && anchors == null),
        super(key: key);

  FlexibleBottomSheet.collapsible({
    Key? key,
    double initHeight = 0.5,
    double maxHeight = 1,
    DraggableScrollableController? draggableScrollableController,
    FlexibleDraggableScrollableWidgetBuilder? builder,
    FlexibleDraggableScrollableHeaderWidgetBuilder? headerBuilder,
    FlexibleDraggableScrollableWidgetBodyBuilder? bodyBuilder,
    bool isExpand = true,
    AnimationController? animationController,
    List<double>? anchors,
    double? minHeaderHeight,
    double? maxHeaderHeight,
    Decoration? decoration,
    Color? keyboardBarrierColor,
    Color? bottomSheetColor,
<<<<<<< HEAD
    BorderRadiusGeometry? bottomSheetBorderRadius,
=======
    bool useRootScaffold = true,
>>>>>>> fc90ca5e
  }) : this(
          key: key,
          maxHeight: maxHeight,
          draggableScrollableController: draggableScrollableController,
          builder: builder,
          headerBuilder: headerBuilder,
          bodyBuilder: bodyBuilder,
          minHeight: 0,
          initHeight: initHeight,
          isCollapsible: true,
          isExpand: isExpand,
          animationController: animationController,
          anchors: anchors,
          minHeaderHeight: minHeaderHeight,
          maxHeaderHeight: maxHeaderHeight,
          decoration: decoration,
          keyboardBarrierColor: keyboardBarrierColor,
          bottomSheetColor: bottomSheetColor,
<<<<<<< HEAD
          bottomSheetBorderRadius: bottomSheetBorderRadius,
=======
          useRootScaffold: useRootScaffold,
>>>>>>> fc90ca5e
        );

  @override
  State<FlexibleBottomSheet> createState() => _FlexibleBottomSheetState();
}

class _FlexibleBottomSheetState extends State<FlexibleBottomSheet> {
  late final DraggableScrollableController _controller;

  late final WidgetsBinding _widgetBinding;
  late double _initialChildSize = widget.initHeight;
  late double _currentMaxChildSize = widget.maxHeight;

  bool _isClosing = false;
  bool _isAnimatingToMaxHeight = false;

  @override
  void initState() {
    super.initState();
    _controller =
        widget.draggableScrollableController ?? DraggableScrollableController();
    _widgetBinding = WidgetsBinding.instance;
    widget.animationController?.addStatusListener(_animationStatusListener);
  }

  // Method will be called when scrolling.
  bool _scrolling(DraggableScrollableNotification notification) {
    /// Force widget rebuild to change bottomSheetOffset value
    setState(() {});

    if (_isClosing) return false;

    _initialChildSize = notification.extent;

    _checkNeedCloseBottomSheet(notification.extent);

    return false;
  }

  // Make bottom sheet max height.
  void _animateToMaxHeight() {
    final currPosition = _controller.size;
    if (currPosition != widget.maxHeight && !_isAnimatingToMaxHeight) {
      _isAnimatingToMaxHeight = true;
      _controller
          .animateTo(
            widget.maxHeight,
            duration: const Duration(milliseconds: 200),
            curve: Curves.ease,
          )
          .whenComplete(
            () => _isAnimatingToMaxHeight = false,
          );
    }
  }

  // Scroll to focused widget.
  void _animateToFocused(ScrollController controller) {
    if (FocusManager.instance.primaryFocus == null || _isClosing) return;

    _widgetBinding.addPostFrameCallback((_) {
      final keyboardHeight = MediaQuery.of(context).viewInsets.bottom;
      final widgetHeight = FocusManager.instance.primaryFocus!.size.height;
      final widgetOffset = FocusManager.instance.primaryFocus!.offset.dy;
      final screenHeight = MediaQuery.of(context).size.height;

      final targetWidgetOffset =
          screenHeight - keyboardHeight - widgetHeight - 20;
      final valueToScroll = widgetOffset - targetWidgetOffset;
      final currentOffset = controller.offset;
      if (valueToScroll > 0) {
        controller.animateTo(
          currentOffset + valueToScroll,
          duration: const Duration(milliseconds: 200),
          curve: Curves.ease,
        );
      }
    });
  }

  // Checking if the bottom sheet needs to be closed.
  void _checkNeedCloseBottomSheet(double extent) {
    if (widget.isCollapsible && !_isClosing) {
      if (extent - widget.minHeight <= 0.005) {
        _isClosing = true;
        _dismiss();
      }
    }
  }

  // Method that listens for changing AnimationStatus, to track the closing of
  // the bottom sheet by clicking above it.
  void _animationStatusListener(AnimationStatus status) {
    if (status == AnimationStatus.reverse ||
        status == AnimationStatus.dismissed) {
      _isClosing = true;
    }
  }

  void _dismiss() {
    if (widget.isCollapsible) {
      if (widget.onDismiss != null) widget.onDismiss!();
      Navigator.maybePop(context);
    }
  }

  void _changeInitAndMaxHeight(double height) {
    if (!widget.isExpand) {
      final screenHeight = MediaQuery.of(context).size.height;

      final fractionalValue = height / screenHeight;
      if (fractionalValue < _currentMaxChildSize) {
        setState(
          () {
            _initialChildSize = fractionalValue;
            _currentMaxChildSize = fractionalValue;
          },
        );
      }
    }
  }

  double _calculateCacheExtent(double bottomInset) {
    const defaultExtent = RenderAbstractViewport.defaultCacheExtent;
    if (bottomInset > defaultExtent) {
      return bottomInset;
    } else {
      return defaultExtent;
    }
  }

  @override
  void dispose() {
    widget.animationController?.removeStatusListener(_animationStatusListener);
    _controller.dispose();
    super.dispose();
  }

  @override
  Widget build(BuildContext context) {
    final bottomSheetThemeBackground =
        Theme.of(context).bottomSheetTheme.backgroundColor;
    final colorSchemeBackground = Theme.of(context).colorScheme.background;

    final bottomSheetColor = widget.bottomSheetColor ??
        bottomSheetThemeBackground ??
        colorSchemeBackground;
    final contentDecoration = widget.decoration ??
        BoxDecoration(
          color: widget.bottomSheetColor ??
              bottomSheetThemeBackground ??
              colorSchemeBackground,
        );

    return NotificationListener<DraggableScrollableNotification>(
      onNotification: _scrolling,
      child: DraggableScrollableSheet(
        maxChildSize: _currentMaxChildSize,
        minChildSize: widget.minHeight,
        initialChildSize: _initialChildSize,
        snap: widget.anchors != null,
        controller: _controller,
        snapSizes: widget.anchors,
        expand: widget.isExpand,
        builder: (
          context,
          controller,
        ) {
          return ChangeInsetsDetector(
            handler: (change) {
              final inset = change.currentInset;
              final delta = change.delta;

              if (delta > 0 && !_isClosing) {
                _animateToMaxHeight();
                _widgetBinding.addPostFrameCallback(
                  (_) {
                    _animateToFocused(controller);
                  },
                );
              }
              // Checking for openness of the keyboard before opening the sheet.
              if (delta == 0 && inset > 0) {
                _widgetBinding.addPostFrameCallback(
                  (_) {
                    setState(
                      () {
                        _initialChildSize = widget.maxHeight;
                      },
                    );
                  },
                );
              }
            },
<<<<<<< HEAD
            child: Material(
              type: MaterialType.transparency,
              color: bottomSheetColor,
              borderRadius: widget.bottomSheetBorderRadius,
              clipBehavior: widget.bottomSheetBorderRadius != null
                  ? Clip.antiAlias
                  : Clip.none,
              child: Scaffold(
                backgroundColor: bottomSheetColor,
                body: _Content(
                  builder: widget.builder,
                  decoration: contentDecoration,
                  bodyBuilder: widget.bodyBuilder,
                  headerBuilder: widget.headerBuilder,
                  minHeaderHeight: widget.minHeaderHeight,
                  maxHeaderHeight: widget.maxHeaderHeight,
                  currentExtent: _controller.isAttached
                      ? _controller.size
                      : widget.initHeight,
                  scrollController: controller,
                  cacheExtent: _calculateCacheExtent(
                    MediaQuery.of(context).viewInsets.bottom,
                  ),
                  getContentHeight:
                      !widget.isExpand ? _changeInitAndMaxHeight : null,
=======
            child: _RegisterScaffold(
              useRootScaffold: widget.useRootScaffold,
              backgroundColor: widget.bottomSheetColor ??
                  Theme.of(context).bottomSheetTheme.backgroundColor ??
                  Theme.of(context).colorScheme.background,
              child: _Content(
                builder: widget.builder,
                decoration: widget.decoration,
                bodyBuilder: widget.bodyBuilder,
                headerBuilder: widget.headerBuilder,
                minHeaderHeight: widget.minHeaderHeight,
                maxHeaderHeight: widget.maxHeaderHeight,
                currentExtent: _controller.isAttached
                    ? _controller.size
                    : widget.initHeight,
                scrollController: controller,
                cacheExtent: _calculateCacheExtent(
                  MediaQuery.of(context).viewInsets.bottom,
>>>>>>> fc90ca5e
                ),
              ),
            ),
          );
        },
      ),
    );
  }
}

/// Register [Scaffold] for [FlexibleBottomSheet].
class _RegisterScaffold extends StatelessWidget {
  final bool useRootScaffold;
  final Widget child;
  final Color backgroundColor;

  const _RegisterScaffold({
    required this.useRootScaffold,
    required this.child,
    required this.backgroundColor,
    Key? key,
  }) : super(key: key);

  @override
  Widget build(BuildContext context) {
    return useRootScaffold
        ? Scaffold(
            backgroundColor: backgroundColor,
            body: child,
          )
        : ColoredBox(
            color: backgroundColor,
            child: child,
          );
  }
}

/// Content for [FlexibleBottomSheet].
class _Content extends StatefulWidget {
  final FlexibleDraggableScrollableWidgetBuilder? builder;
  final Decoration? decoration;
  final FlexibleDraggableScrollableHeaderWidgetBuilder? headerBuilder;
  final FlexibleDraggableScrollableWidgetBodyBuilder? bodyBuilder;
  final double? minHeaderHeight;
  final double? maxHeaderHeight;
  final double currentExtent;
  final ScrollController scrollController;
  final Function(double)? getContentHeight;
  final double cacheExtent;

  const _Content({
    required this.currentExtent,
    required this.scrollController,
    required this.cacheExtent,
    this.builder,
    this.decoration,
    this.headerBuilder,
    this.bodyBuilder,
    this.minHeaderHeight,
    this.maxHeaderHeight,
    this.getContentHeight,
    Key? key,
  }) : super(key: key);

  @override
  State<_Content> createState() => _ContentState();
}

class _ContentState extends State<_Content> {
  final _contentKey = GlobalKey();

  @override
  void initState() {
    super.initState();
    if (widget.getContentHeight != null) {
      WidgetsBinding.instance.addPostFrameCallback(
        (timeStamp) {
          final renderContent =
              _contentKey.currentContext!.findRenderObject() as RenderBox;
          widget.getContentHeight!(renderContent.size.height);
        },
      );
    }
  }

  @override
  Widget build(BuildContext context) {
    if (widget.builder != null) {
      return Material(
        type: MaterialType.transparency,
        child: DecoratedBox(
          decoration: widget.decoration ?? const BoxDecoration(),
          child: SizedBox(
            key: _contentKey,
            child: widget.builder!(
              context,
              widget.scrollController,
              widget.currentExtent,
            ),
          ),
        ),
      );
    }

    return Material(
      type: MaterialType.transparency,
      child: DecoratedBox(
        decoration: widget.decoration ?? const BoxDecoration(),
        child: CustomScrollView(
          cacheExtent: widget.cacheExtent,
          key: _contentKey,
          controller: widget.scrollController,
          slivers: <Widget>[
            if (widget.headerBuilder != null)
              SliverPersistentHeader(
                pinned: true,
                delegate: FlexibleBottomSheetHeaderDelegate(
                  minHeight: widget.minHeaderHeight ?? 0.0,
                  maxHeight: widget.maxHeaderHeight ?? 1.0,
                  child: widget.headerBuilder!(context, widget.currentExtent),
                ),
              ),
            if (widget.bodyBuilder != null)
              SliverList(
                delegate: widget.bodyBuilder!(
                  context,
                  widget.currentExtent,
                ),
              ),
          ],
        ),
      ),
    );
  }
}<|MERGE_RESOLUTION|>--- conflicted
+++ resolved
@@ -107,11 +107,8 @@
   final VoidCallback? onDismiss;
   final Color? keyboardBarrierColor;
   final Color? bottomSheetColor;
-<<<<<<< HEAD
+  final bool useRootScaffold;
   final BorderRadiusGeometry? bottomSheetBorderRadius;
-=======
-  final bool useRootScaffold;
->>>>>>> fc90ca5e
 
   FlexibleBottomSheet({
     Key? key,
@@ -159,11 +156,8 @@
     Decoration? decoration,
     Color? keyboardBarrierColor,
     Color? bottomSheetColor,
-<<<<<<< HEAD
+    bool useRootScaffold = true,
     BorderRadiusGeometry? bottomSheetBorderRadius,
-=======
-    bool useRootScaffold = true,
->>>>>>> fc90ca5e
   }) : this(
           key: key,
           maxHeight: maxHeight,
@@ -182,11 +176,8 @@
           decoration: decoration,
           keyboardBarrierColor: keyboardBarrierColor,
           bottomSheetColor: bottomSheetColor,
-<<<<<<< HEAD
+          useRootScaffold: useRootScaffold,
           bottomSheetBorderRadius: bottomSheetBorderRadius,
-=======
-          useRootScaffold: useRootScaffold,
->>>>>>> fc90ca5e
         );
 
   @override
@@ -381,7 +372,6 @@
                 );
               }
             },
-<<<<<<< HEAD
             child: Material(
               type: MaterialType.transparency,
               color: bottomSheetColor,
@@ -389,9 +379,10 @@
               clipBehavior: widget.bottomSheetBorderRadius != null
                   ? Clip.antiAlias
                   : Clip.none,
-              child: Scaffold(
+              child: _RegisterScaffold(
+                useRootScaffold: widget.useRootScaffold,
                 backgroundColor: bottomSheetColor,
-                body: _Content(
+                child: _Content(
                   builder: widget.builder,
                   decoration: contentDecoration,
                   bodyBuilder: widget.bodyBuilder,
@@ -407,26 +398,6 @@
                   ),
                   getContentHeight:
                       !widget.isExpand ? _changeInitAndMaxHeight : null,
-=======
-            child: _RegisterScaffold(
-              useRootScaffold: widget.useRootScaffold,
-              backgroundColor: widget.bottomSheetColor ??
-                  Theme.of(context).bottomSheetTheme.backgroundColor ??
-                  Theme.of(context).colorScheme.background,
-              child: _Content(
-                builder: widget.builder,
-                decoration: widget.decoration,
-                bodyBuilder: widget.bodyBuilder,
-                headerBuilder: widget.headerBuilder,
-                minHeaderHeight: widget.minHeaderHeight,
-                maxHeaderHeight: widget.maxHeaderHeight,
-                currentExtent: _controller.isAttached
-                    ? _controller.size
-                    : widget.initHeight,
-                scrollController: controller,
-                cacheExtent: _calculateCacheExtent(
-                  MediaQuery.of(context).viewInsets.bottom,
->>>>>>> fc90ca5e
                 ),
               ),
             ),
