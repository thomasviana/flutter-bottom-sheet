// Copyright (c) 2019-present,  SurfStudio LLC
//
// Licensed under the Apache License, Version 2.0 (the "License");
// you may not use this file except in compliance with the License.
// You may obtain a copy of the License at
//
//     http://www.apache.org/licenses/LICENSE-2.0
//
// Unless required by applicable law or agreed to in writing, software
// distributed under the License is distributed on an "AS IS" BASIS,
// WITHOUT WARRANTIES OR CONDITIONS OF ANY KIND, either express or implied.
// See the License for the specific language governing permissions and
// limitations under the License.
import 'package:bottom_sheet/src/flexible_bottom_sheet_header_delegate.dart';
import 'package:bottom_sheet/src/widgets/change_insets_detector.dart';
import 'package:flutter/material.dart';
import 'package:flutter/rendering.dart';

/// The signature of a method that provides a [BuildContext] and
/// [ScrollController] for building a widget that may overflow the draggable
/// [Axis] of the containing FlexibleDraggableScrollSheet.
///
/// Users should apply the [scrollController] to a [ScrollView] subclass, such
/// as a [SingleChildScrollView], [ListView] or [GridView], to have the whole
/// sheet be draggable.
///
/// [bottomSheetOffset] - fractional value of offset.
typedef FlexibleDraggableScrollableWidgetBuilder = Widget Function(
  BuildContext context,
  ScrollController scrollController,
  double bottomSheetOffset,
);

/// The signature of the method that provides [BuildContext]
/// and [bottomSheetOffset] for determining the position of the BottomSheet
/// relative to the upper border of the screen.
/// [bottomSheetOffset] - fractional value of offset.
typedef FlexibleDraggableScrollableHeaderWidgetBuilder = Widget Function(
  BuildContext context,
  double bottomSheetOffset,
);

/// The signature of a method that provides a [BuildContext]
/// and [bottomSheetOffset] for determining the position of the BottomSheet
/// relative to the upper border of the screen.
/// [bottomSheetOffset] - fractional value of offset.
typedef FlexibleDraggableScrollableWidgetBodyBuilder = SliverChildDelegate Function(
  BuildContext context,
  double bottomSheetOffset,
);

/// Flexible and scrollable bottom sheet.
///
/// This bottom sheet resizing between min and max size, and when size become
/// max start scrolling content. Reduction size available when content
/// scrolled to 0 offset.
///
/// [minHeight], [maxHeight] are limits of
/// bounds this widget. For example:
/// - you can set  [maxHeight] to 1;
/// - you can set [minHeight] to 0.5;
///
/// [isCollapsible] make possible collapse widget and remove from the screen,
/// but you must be carefully to use it, set it to true only if you show this
/// widget with like showFlexibleBottomSheet() case, because it will be removed
/// by Navigator.pop(). If you set [isCollapsible] true, [minHeight]
/// must be 0.
///
/// The [draggableScrollableController] that allow programmatically control bottom sheet.
///
/// The [animationController] that controls the bottom sheet's entrance and
/// exit animations.
/// The FlexibleBottomSheet widget will manipulate the position of this
/// animation, it is not just a passive observer.
///
/// [initHeight] - relevant height for init bottom sheet
///
/// [keyboardBarrierColor] - color for the space behind the keyboard
///
/// [isExpand] - should your bottom sheet expand. By default, [isExpand] is true,
/// which means that the bottom sheet will have the height you specify
/// ([initHeight] and [maxHeight]) regardless of the height of the content in it.
/// If [isExpand] is false, [maxHeight] and [initHeight] must be equal,
/// in which case the bottom sheet will calculate its height based on the content,
/// but no more than [maxHeight] and [initHeight]. [anchors] in this case must be null.
/// ShrinkWrap content widget must be true.
///
/// [bottomSheetColor] - bottom sheet color. If you want to make rounded edges,
/// pass a [Colors.transparent] here, and set the color and border radius of
/// the bottom sheet in the [decoration].
class FlexibleBottomSheet extends StatefulWidget {
  final double minHeight;
  final double initHeight;
  final double maxHeight;
  final FlexibleDraggableScrollableWidgetBuilder? builder;
  final FlexibleDraggableScrollableHeaderWidgetBuilder? headerBuilder;
  final FlexibleDraggableScrollableWidgetBodyBuilder? bodyBuilder;
  final bool isCollapsible;
  final bool isExpand;
  final DraggableScrollableController? draggableScrollableController;
  final AnimationController? animationController;
  final List<double>? anchors;
  final double? minHeaderHeight;
  final double? maxHeaderHeight;
  final Decoration? decoration;
  final VoidCallback? onDismiss;
  final Color? keyboardBarrierColor;
  final Color? bottomSheetColor;
  final BorderRadiusGeometry? bottomSheetBorderRadius;

  FlexibleBottomSheet({
    Key? key,
    this.minHeight = 0,
    this.initHeight = 0.5,
    this.maxHeight = 1,
    this.builder,
    this.headerBuilder,
    this.bodyBuilder,
    this.isCollapsible = false,
    this.isExpand = true,
    this.animationController,
    this.anchors,
    this.minHeaderHeight,
    this.maxHeaderHeight,
    this.decoration,
    this.onDismiss,
    this.keyboardBarrierColor,
    this.bottomSheetColor,
    this.bottomSheetBorderRadius,
    this.draggableScrollableController,
  })  : assert(minHeight >= 0 && minHeight <= 1),
        assert(maxHeight > 0 && maxHeight <= 1),
        assert(maxHeight > minHeight),
        assert(!isCollapsible || minHeight == 0),
        assert(anchors == null || !anchors.any((anchor) => anchor > maxHeight)),
        assert(anchors == null || !anchors.any((anchor) => anchor < minHeight)),
        assert(isExpand == true || maxHeight == initHeight && anchors == null),
        super(key: key);

  FlexibleBottomSheet.collapsible({
    Key? key,
    double initHeight = 0.5,
    double maxHeight = 1,
    DraggableScrollableController? draggableScrollableController,
    FlexibleDraggableScrollableWidgetBuilder? builder,
    FlexibleDraggableScrollableHeaderWidgetBuilder? headerBuilder,
    FlexibleDraggableScrollableWidgetBodyBuilder? bodyBuilder,
    bool isExpand = true,
    AnimationController? animationController,
    List<double>? anchors,
    double? minHeaderHeight,
    double? maxHeaderHeight,
    Decoration? decoration,
    Color? keyboardBarrierColor,
    Color? bottomSheetColor,
    BorderRadiusGeometry? bottomSheetBorderRadius,
  }) : this(
          key: key,
          maxHeight: maxHeight,
          draggableScrollableController: draggableScrollableController,
          builder: builder,
          headerBuilder: headerBuilder,
          bodyBuilder: bodyBuilder,
          minHeight: 0,
          initHeight: initHeight,
          isCollapsible: true,
          isExpand: isExpand,
          animationController: animationController,
          anchors: anchors,
          minHeaderHeight: minHeaderHeight,
          maxHeaderHeight: maxHeaderHeight,
          decoration: decoration,
          keyboardBarrierColor: keyboardBarrierColor,
          bottomSheetColor: bottomSheetColor,
          bottomSheetBorderRadius: bottomSheetBorderRadius,
        );

  @override
  State<FlexibleBottomSheet> createState() => _FlexibleBottomSheetState();
}

class _FlexibleBottomSheetState extends State<FlexibleBottomSheet> {
  late final DraggableScrollableController _controller;

  late final WidgetsBinding _widgetBinding;
  late double _initialChildSize = widget.initHeight;
  late double _currentMaxChildSize = widget.maxHeight;

  bool _isClosing = false;
  bool _isAnimatingToMaxHeight = false;

  @override
  void initState() {
    super.initState();
    _controller = widget.draggableScrollableController ?? DraggableScrollableController();
    _widgetBinding = WidgetsBinding.instance;
    widget.animationController?.addStatusListener(_animationStatusListener);
  }

<<<<<<< HEAD
  @override
  Widget build(BuildContext context) {
    final theme = Theme.of(context);
    final bottomSheetColor = widget.bottomSheetColor ??
        theme.bottomSheetTheme.backgroundColor ??
        theme.colorScheme.background;
    final contentDecoration = widget.decoration ??
        BoxDecoration(
          color: widget.bottomSheetColor ??
              theme.bottomSheetTheme.backgroundColor ??
              theme.colorScheme.background,
        );

    return NotificationListener<DraggableScrollableNotification>(
      onNotification: _scrolling,
      child: DraggableScrollableSheet(
        maxChildSize: _currentMaxChildSize,
        minChildSize: widget.minHeight,
        initialChildSize: _initialChildSize,
        snap: widget.anchors != null,
        controller: _controller,
        snapSizes: widget.anchors,
        expand: widget.isExpand,
        builder: (
          context,
          controller,
        ) {
          return ChangeInsetsDetector(
            handler: (change) {
              final inset = change.currentInset;
              final delta = change.delta;

              if (delta > 0 && !_isClosing) {
                _animateToMaxHeight();
                _widgetBinding.addPostFrameCallback(
                  (_) {
                    _animateToFocused(controller);
                  },
                );
              }
              // checking for openness of the keyboard before opening the sheet
              if (delta == 0 && inset > 0) {
                _widgetBinding.addPostFrameCallback(
                  (_) {
                    setState(
                      () {
                        _initialChildSize = widget.maxHeight;
                      },
                    );
                  },
                );
              }
            },
            child: Material(
              type: MaterialType.transparency,
              color: bottomSheetColor,
              borderRadius: widget.bottomSheetBorderRadius,
              clipBehavior: widget.bottomSheetBorderRadius != null ? Clip.antiAlias : Clip.none,
              child: _Content(
                builder: widget.builder,
                decoration: contentDecoration,
                bodyBuilder: widget.bodyBuilder,
                headerBuilder: widget.headerBuilder,
                minHeaderHeight: widget.minHeaderHeight,
                maxHeaderHeight: widget.maxHeaderHeight,
                currentExtent: _controller.isAttached ? _controller.size : widget.initHeight,
                scrollController: controller,
                cacheExtent: _calculateCacheExtent(
                  MediaQuery.of(context).viewInsets.bottom,
                ),
                getContentHeight: !widget.isExpand ? _changeInitAndMaxHeight : null,
              ),
            ),
          );
        },
      ),
    );
  }

  @override
  void dispose() {
    widget.animationController?.removeStatusListener(_animationStatusListener);
    super.dispose();
  }

=======
>>>>>>> 75d3fa23
  // Method will be called when scrolling.
  bool _scrolling(DraggableScrollableNotification notification) {
    if (_isClosing) return false;

    _initialChildSize = notification.extent;

    _checkNeedCloseBottomSheet(notification.extent);

    return false;
  }

  // Make bottom sheet max height.
  void _animateToMaxHeight() {
    final currPosition = _controller.size;
    if (currPosition != widget.maxHeight && !_isAnimatingToMaxHeight) {
      _isAnimatingToMaxHeight = true;
      _controller
          .animateTo(
            widget.maxHeight,
            duration: const Duration(milliseconds: 200),
            curve: Curves.ease,
          )
          .whenComplete(
            () => _isAnimatingToMaxHeight = false,
          );
    }
  }

  // Scroll to focused widget.
  void _animateToFocused(ScrollController controller) {
    if (FocusManager.instance.primaryFocus == null || _isClosing) return;

    _widgetBinding.addPostFrameCallback((_) {
      final keyboardHeight = MediaQuery.of(context).viewInsets.bottom;
      final widgetHeight = FocusManager.instance.primaryFocus!.size.height;
      final widgetOffset = FocusManager.instance.primaryFocus!.offset.dy;
      final screenHeight = MediaQuery.of(context).size.height;

      final targetWidgetOffset = screenHeight - keyboardHeight - widgetHeight - 20;
      final valueToScroll = widgetOffset - targetWidgetOffset;
      final currentOffset = controller.offset;
      if (valueToScroll > 0) {
        controller.animateTo(
          currentOffset + valueToScroll,
          duration: const Duration(milliseconds: 200),
          curve: Curves.ease,
        );
      }
    });
  }

  // Checking if the bottom sheet needs to be closed.
  void _checkNeedCloseBottomSheet(double extent) {
    if (widget.isCollapsible && !_isClosing) {
      if (extent - widget.minHeight <= 0.005) {
        _isClosing = true;
        _dismiss();
      }
    }
  }

  // Method that listens for changing AnimationStatus, to track the closing of
  // the bottom sheet by clicking above it.
  void _animationStatusListener(AnimationStatus status) {
    if (status == AnimationStatus.reverse || status == AnimationStatus.dismissed) {
      _isClosing = true;
    }
  }

  void _dismiss() {
    if (widget.isCollapsible) {
      if (widget.onDismiss != null) widget.onDismiss!();
      Navigator.maybePop(context);
    }
  }

  void _changeInitAndMaxHeight(double height) {
    if (!widget.isExpand) {
      final screenHeight = MediaQuery.of(context).size.height;

      final fractionalValue = height / screenHeight;
      if (fractionalValue < _currentMaxChildSize) {
        setState(
          () {
            _initialChildSize = fractionalValue;
            _currentMaxChildSize = fractionalValue;
          },
        );
      }
    }
  }

  double _calculateCacheExtent(double bottomInset) {
    const defaultExtent = RenderAbstractViewport.defaultCacheExtent;
    if (bottomInset > defaultExtent) {
      return bottomInset;
    } else {
      return defaultExtent;
    }
  }

  @override
  void dispose() {
    widget.animationController?.removeStatusListener(_animationStatusListener);
    super.dispose();
  }

  @override
  Widget build(BuildContext context) {
    return NotificationListener<DraggableScrollableNotification>(
      onNotification: _scrolling,
      child: DraggableScrollableSheet(
        maxChildSize: _currentMaxChildSize,
        minChildSize: widget.minHeight,
        initialChildSize: _initialChildSize,
        snap: widget.anchors != null,
        controller: _controller,
        snapSizes: widget.anchors,
        expand: widget.isExpand,
        builder: (
          context,
          controller,
        ) {
          return ChangeInsetsDetector(
            handler: (change) {
              final inset = change.currentInset;
              final delta = change.delta;

              if (delta > 0 && !_isClosing) {
                _animateToMaxHeight();
                _widgetBinding.addPostFrameCallback(
                  (_) {
                    _animateToFocused(controller);
                  },
                );
              }
              // Checking for openness of the keyboard before opening the sheet.
              if (delta == 0 && inset > 0) {
                _widgetBinding.addPostFrameCallback(
                  (_) {
                    setState(
                      () {
                        _initialChildSize = widget.maxHeight;
                      },
                    );
                  },
                );
              }
            },
            child: Scaffold(
              backgroundColor: widget.bottomSheetColor ??
                  Theme.of(context).bottomSheetTheme.backgroundColor ??
                  Theme.of(context).colorScheme.background,
              body: _Content(
                builder: widget.builder,
                decoration: widget.decoration,
                bodyBuilder: widget.bodyBuilder,
                headerBuilder: widget.headerBuilder,
                minHeaderHeight: widget.minHeaderHeight,
                maxHeaderHeight: widget.maxHeaderHeight,
                currentExtent: _controller.isAttached
                    ? _controller.size
                    : widget.initHeight,
                scrollController: controller,
                cacheExtent: _calculateCacheExtent(
                  MediaQuery.of(context).viewInsets.bottom,
                ),
                getContentHeight:
                    !widget.isExpand ? _changeInitAndMaxHeight : null,
              ),
            ),
          );
        },
      ),
    );
  }
}

/// Content for [FlexibleBottomSheet].
class _Content extends StatefulWidget {
  final FlexibleDraggableScrollableWidgetBuilder? builder;
  final Decoration? decoration;
  final FlexibleDraggableScrollableHeaderWidgetBuilder? headerBuilder;
  final FlexibleDraggableScrollableWidgetBodyBuilder? bodyBuilder;
  final double? minHeaderHeight;
  final double? maxHeaderHeight;
  final double currentExtent;
  final ScrollController scrollController;
  final Function(double)? getContentHeight;
  final double cacheExtent;

  const _Content({
    required this.currentExtent,
    required this.scrollController,
    required this.cacheExtent,
    this.builder,
    this.decoration,
    this.headerBuilder,
    this.bodyBuilder,
    this.minHeaderHeight,
    this.maxHeaderHeight,
    this.getContentHeight,
    Key? key,
  }) : super(key: key);

  @override
  State<_Content> createState() => _ContentState();
}

class _ContentState extends State<_Content> {
  final _contentKey = GlobalKey();

  @override
  void initState() {
    super.initState();
    if (widget.getContentHeight != null) {
      WidgetsBinding.instance.addPostFrameCallback(
        (timeStamp) {
          final renderContent = _contentKey.currentContext!.findRenderObject() as RenderBox;
          widget.getContentHeight!(renderContent.size.height);
        },
      );
    }
  }

  @override
  Widget build(BuildContext context) {
    if (widget.builder != null) {
      return Material(
        type: MaterialType.transparency,
        child: DecoratedBox(
          decoration: widget.decoration ?? const BoxDecoration(),
          child: SizedBox(
            key: _contentKey,
            child: widget.builder!(
              context,
              widget.scrollController,
              widget.currentExtent,
            ),
          ),
        ),
      );
    }

    return Material(
      type: MaterialType.transparency,
      child: DecoratedBox(
        decoration: widget.decoration ?? const BoxDecoration(),
        child: CustomScrollView(
          cacheExtent: widget.cacheExtent,
          key: _contentKey,
          controller: widget.scrollController,
          slivers: <Widget>[
            if (widget.headerBuilder != null)
              SliverPersistentHeader(
                pinned: true,
                delegate: FlexibleBottomSheetHeaderDelegate(
                  minHeight: widget.minHeaderHeight ?? 0.0,
                  maxHeight: widget.maxHeaderHeight ?? 1.0,
                  child: widget.headerBuilder!(context, widget.currentExtent),
                ),
              ),
            if (widget.bodyBuilder != null)
              SliverList(
                delegate: widget.bodyBuilder!(
                  context,
                  widget.currentExtent,
                ),
              ),
          ],
        ),
      ),
    );
  }
}<|MERGE_RESOLUTION|>--- conflicted
+++ resolved
@@ -44,7 +44,8 @@
 /// and [bottomSheetOffset] for determining the position of the BottomSheet
 /// relative to the upper border of the screen.
 /// [bottomSheetOffset] - fractional value of offset.
-typedef FlexibleDraggableScrollableWidgetBodyBuilder = SliverChildDelegate Function(
+typedef FlexibleDraggableScrollableWidgetBodyBuilder = SliverChildDelegate
+    Function(
   BuildContext context,
   double bottomSheetOffset,
 );
@@ -192,12 +193,121 @@
   @override
   void initState() {
     super.initState();
-    _controller = widget.draggableScrollableController ?? DraggableScrollableController();
+    _controller =
+        widget.draggableScrollableController ?? DraggableScrollableController();
     _widgetBinding = WidgetsBinding.instance;
     widget.animationController?.addStatusListener(_animationStatusListener);
   }
 
-<<<<<<< HEAD
+  // Method will be called when scrolling.
+  bool _scrolling(DraggableScrollableNotification notification) {
+    if (_isClosing) return false;
+
+    _initialChildSize = notification.extent;
+
+    _checkNeedCloseBottomSheet(notification.extent);
+
+    return false;
+  }
+
+  // Make bottom sheet max height.
+  void _animateToMaxHeight() {
+    final currPosition = _controller.size;
+    if (currPosition != widget.maxHeight && !_isAnimatingToMaxHeight) {
+      _isAnimatingToMaxHeight = true;
+      _controller
+          .animateTo(
+            widget.maxHeight,
+            duration: const Duration(milliseconds: 200),
+            curve: Curves.ease,
+          )
+          .whenComplete(
+            () => _isAnimatingToMaxHeight = false,
+          );
+    }
+  }
+
+  // Scroll to focused widget.
+  void _animateToFocused(ScrollController controller) {
+    if (FocusManager.instance.primaryFocus == null || _isClosing) return;
+
+    _widgetBinding.addPostFrameCallback((_) {
+      final keyboardHeight = MediaQuery.of(context).viewInsets.bottom;
+      final widgetHeight = FocusManager.instance.primaryFocus!.size.height;
+      final widgetOffset = FocusManager.instance.primaryFocus!.offset.dy;
+      final screenHeight = MediaQuery.of(context).size.height;
+
+      final targetWidgetOffset =
+          screenHeight - keyboardHeight - widgetHeight - 20;
+      final valueToScroll = widgetOffset - targetWidgetOffset;
+      final currentOffset = controller.offset;
+      if (valueToScroll > 0) {
+        controller.animateTo(
+          currentOffset + valueToScroll,
+          duration: const Duration(milliseconds: 200),
+          curve: Curves.ease,
+        );
+      }
+    });
+  }
+
+  // Checking if the bottom sheet needs to be closed.
+  void _checkNeedCloseBottomSheet(double extent) {
+    if (widget.isCollapsible && !_isClosing) {
+      if (extent - widget.minHeight <= 0.005) {
+        _isClosing = true;
+        _dismiss();
+      }
+    }
+  }
+
+  // Method that listens for changing AnimationStatus, to track the closing of
+  // the bottom sheet by clicking above it.
+  void _animationStatusListener(AnimationStatus status) {
+    if (status == AnimationStatus.reverse ||
+        status == AnimationStatus.dismissed) {
+      _isClosing = true;
+    }
+  }
+
+  void _dismiss() {
+    if (widget.isCollapsible) {
+      if (widget.onDismiss != null) widget.onDismiss!();
+      Navigator.maybePop(context);
+    }
+  }
+
+  void _changeInitAndMaxHeight(double height) {
+    if (!widget.isExpand) {
+      final screenHeight = MediaQuery.of(context).size.height;
+
+      final fractionalValue = height / screenHeight;
+      if (fractionalValue < _currentMaxChildSize) {
+        setState(
+          () {
+            _initialChildSize = fractionalValue;
+            _currentMaxChildSize = fractionalValue;
+          },
+        );
+      }
+    }
+  }
+
+  double _calculateCacheExtent(double bottomInset) {
+    const defaultExtent = RenderAbstractViewport.defaultCacheExtent;
+    if (bottomInset > defaultExtent) {
+      return bottomInset;
+    } else {
+      return defaultExtent;
+    }
+  }
+
+  @override
+  void dispose() {
+    widget.animationController?.removeStatusListener(_animationStatusListener);
+    super.dispose();
+  }
+
   @override
   Widget build(BuildContext context) {
     final theme = Theme.of(context);
@@ -222,9 +332,9 @@
         snapSizes: widget.anchors,
         expand: widget.isExpand,
         builder: (
-          context,
-          controller,
-        ) {
+            context,
+            controller,
+            ) {
           return ChangeInsetsDetector(
             handler: (change) {
               final inset = change.currentInset;
@@ -233,7 +343,7 @@
               if (delta > 0 && !_isClosing) {
                 _animateToMaxHeight();
                 _widgetBinding.addPostFrameCallback(
-                  (_) {
+                      (_) {
                     _animateToFocused(controller);
                   },
                 );
@@ -241,9 +351,9 @@
               // checking for openness of the keyboard before opening the sheet
               if (delta == 0 && inset > 0) {
                 _widgetBinding.addPostFrameCallback(
-                  (_) {
+                      (_) {
                     setState(
-                      () {
+                          () {
                         _initialChildSize = widget.maxHeight;
                       },
                     );
@@ -276,191 +386,6 @@
       ),
     );
   }
-
-  @override
-  void dispose() {
-    widget.animationController?.removeStatusListener(_animationStatusListener);
-    super.dispose();
-  }
-
-=======
->>>>>>> 75d3fa23
-  // Method will be called when scrolling.
-  bool _scrolling(DraggableScrollableNotification notification) {
-    if (_isClosing) return false;
-
-    _initialChildSize = notification.extent;
-
-    _checkNeedCloseBottomSheet(notification.extent);
-
-    return false;
-  }
-
-  // Make bottom sheet max height.
-  void _animateToMaxHeight() {
-    final currPosition = _controller.size;
-    if (currPosition != widget.maxHeight && !_isAnimatingToMaxHeight) {
-      _isAnimatingToMaxHeight = true;
-      _controller
-          .animateTo(
-            widget.maxHeight,
-            duration: const Duration(milliseconds: 200),
-            curve: Curves.ease,
-          )
-          .whenComplete(
-            () => _isAnimatingToMaxHeight = false,
-          );
-    }
-  }
-
-  // Scroll to focused widget.
-  void _animateToFocused(ScrollController controller) {
-    if (FocusManager.instance.primaryFocus == null || _isClosing) return;
-
-    _widgetBinding.addPostFrameCallback((_) {
-      final keyboardHeight = MediaQuery.of(context).viewInsets.bottom;
-      final widgetHeight = FocusManager.instance.primaryFocus!.size.height;
-      final widgetOffset = FocusManager.instance.primaryFocus!.offset.dy;
-      final screenHeight = MediaQuery.of(context).size.height;
-
-      final targetWidgetOffset = screenHeight - keyboardHeight - widgetHeight - 20;
-      final valueToScroll = widgetOffset - targetWidgetOffset;
-      final currentOffset = controller.offset;
-      if (valueToScroll > 0) {
-        controller.animateTo(
-          currentOffset + valueToScroll,
-          duration: const Duration(milliseconds: 200),
-          curve: Curves.ease,
-        );
-      }
-    });
-  }
-
-  // Checking if the bottom sheet needs to be closed.
-  void _checkNeedCloseBottomSheet(double extent) {
-    if (widget.isCollapsible && !_isClosing) {
-      if (extent - widget.minHeight <= 0.005) {
-        _isClosing = true;
-        _dismiss();
-      }
-    }
-  }
-
-  // Method that listens for changing AnimationStatus, to track the closing of
-  // the bottom sheet by clicking above it.
-  void _animationStatusListener(AnimationStatus status) {
-    if (status == AnimationStatus.reverse || status == AnimationStatus.dismissed) {
-      _isClosing = true;
-    }
-  }
-
-  void _dismiss() {
-    if (widget.isCollapsible) {
-      if (widget.onDismiss != null) widget.onDismiss!();
-      Navigator.maybePop(context);
-    }
-  }
-
-  void _changeInitAndMaxHeight(double height) {
-    if (!widget.isExpand) {
-      final screenHeight = MediaQuery.of(context).size.height;
-
-      final fractionalValue = height / screenHeight;
-      if (fractionalValue < _currentMaxChildSize) {
-        setState(
-          () {
-            _initialChildSize = fractionalValue;
-            _currentMaxChildSize = fractionalValue;
-          },
-        );
-      }
-    }
-  }
-
-  double _calculateCacheExtent(double bottomInset) {
-    const defaultExtent = RenderAbstractViewport.defaultCacheExtent;
-    if (bottomInset > defaultExtent) {
-      return bottomInset;
-    } else {
-      return defaultExtent;
-    }
-  }
-
-  @override
-  void dispose() {
-    widget.animationController?.removeStatusListener(_animationStatusListener);
-    super.dispose();
-  }
-
-  @override
-  Widget build(BuildContext context) {
-    return NotificationListener<DraggableScrollableNotification>(
-      onNotification: _scrolling,
-      child: DraggableScrollableSheet(
-        maxChildSize: _currentMaxChildSize,
-        minChildSize: widget.minHeight,
-        initialChildSize: _initialChildSize,
-        snap: widget.anchors != null,
-        controller: _controller,
-        snapSizes: widget.anchors,
-        expand: widget.isExpand,
-        builder: (
-          context,
-          controller,
-        ) {
-          return ChangeInsetsDetector(
-            handler: (change) {
-              final inset = change.currentInset;
-              final delta = change.delta;
-
-              if (delta > 0 && !_isClosing) {
-                _animateToMaxHeight();
-                _widgetBinding.addPostFrameCallback(
-                  (_) {
-                    _animateToFocused(controller);
-                  },
-                );
-              }
-              // Checking for openness of the keyboard before opening the sheet.
-              if (delta == 0 && inset > 0) {
-                _widgetBinding.addPostFrameCallback(
-                  (_) {
-                    setState(
-                      () {
-                        _initialChildSize = widget.maxHeight;
-                      },
-                    );
-                  },
-                );
-              }
-            },
-            child: Scaffold(
-              backgroundColor: widget.bottomSheetColor ??
-                  Theme.of(context).bottomSheetTheme.backgroundColor ??
-                  Theme.of(context).colorScheme.background,
-              body: _Content(
-                builder: widget.builder,
-                decoration: widget.decoration,
-                bodyBuilder: widget.bodyBuilder,
-                headerBuilder: widget.headerBuilder,
-                minHeaderHeight: widget.minHeaderHeight,
-                maxHeaderHeight: widget.maxHeaderHeight,
-                currentExtent: _controller.isAttached
-                    ? _controller.size
-                    : widget.initHeight,
-                scrollController: controller,
-                cacheExtent: _calculateCacheExtent(
-                  MediaQuery.of(context).viewInsets.bottom,
-                ),
-                getContentHeight:
-                    !widget.isExpand ? _changeInitAndMaxHeight : null,
-              ),
-            ),
-          );
-        },
-      ),
-    );
-  }
 }
 
 /// Content for [FlexibleBottomSheet].
@@ -503,7 +428,8 @@
     if (widget.getContentHeight != null) {
       WidgetsBinding.instance.addPostFrameCallback(
         (timeStamp) {
-          final renderContent = _contentKey.currentContext!.findRenderObject() as RenderBox;
+          final renderContent =
+              _contentKey.currentContext!.findRenderObject() as RenderBox;
           widget.getContentHeight!(renderContent.size.height);
         },
       );
