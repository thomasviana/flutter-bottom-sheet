// ignore_for_file: library_private_types_in_public_api
// Copyright (c) 2019-present,  SurfStudio LLC
//
// Licensed under the Apache License, Version 2.0 (the "License");
// you may not use this file except in compliance with the License.
// You may obtain a copy of the License at
//
//     http://www.apache.org/licenses/LICENSE-2.0
//
// Unless required by applicable law or agreed to in writing, software
// distributed under the License is distributed on an "AS IS" BASIS,
// WITHOUT WARRANTIES OR CONDITIONS OF ANY KIND, either express or implied.
// See the License for the specific language governing permissions and
// limitations under the License.
import 'package:bottom_sheet/src/flexible_bottom_sheet_header_delegate.dart';
import 'package:bottom_sheet/src/widgets/change_insets_detector.dart';
import 'package:flutter/material.dart';
import 'package:flutter/rendering.dart';

/// The signature of a method that provides a [BuildContext] and
/// [ScrollController] for building a widget that may overflow the draggable
/// [Axis] of the containing FlexibleDraggableScrollSheet.
///
/// Users should apply the [scrollController] to a [ScrollView] subclass, such
/// as a [SingleChildScrollView], [ListView] or [GridView], to have the whole
/// sheet be draggable.
///
/// [bottomSheetOffset] - fractional value of offset.
typedef FlexibleDraggableScrollableWidgetBuilder = Widget Function(
  BuildContext context,
  ScrollController scrollController,
  double bottomSheetOffset,
);

/// The signature of the method that provides [BuildContext]
/// and [bottomSheetOffset] for determining the position of the BottomSheet
/// relative to the upper border of the screen.
/// [bottomSheetOffset] - fractional value of offset.
typedef FlexibleDraggableScrollableHeaderWidgetBuilder = Widget Function(
  BuildContext context,
  double bottomSheetOffset,
);

/// The signature of a method that provides a [BuildContext]
/// and [bottomSheetOffset] for determining the position of the BottomSheet
/// relative to the upper border of the screen.
/// [bottomSheetOffset] - fractional value of offset.
typedef FlexibleDraggableScrollableWidgetBodyBuilder = SliverChildDelegate
    Function(
  BuildContext context,
  double bottomSheetOffset,
);

/// Flexible and scrollable bottom sheet.
///
/// This bottom sheet resizing between min and max size, and when size become
/// max start scrolling content. Reduction size available when content
/// scrolled to 0 offset.
///
/// [minHeight], [maxHeight] are limits of
/// bounds this widget. For example:
/// - you can set  [maxHeight] to 1;
/// - you can set [minHeight] to 0.5;
///
/// [isCollapsible] make possible collapse widget and remove from the screen,
/// but you must be carefully to use it, set it to true only if you show this
/// widget with like showFlexibleBottomSheet() case, because it will be removed
/// by Navigator.pop(). If you set [isCollapsible] true, [minHeight]
/// must be 0.
///
/// The [draggableScrollableController] that allow programmatically control bottom sheet.
///
/// The [animationController] that controls the bottom sheet's entrance and
/// exit animations.
/// The FlexibleBottomSheet widget will manipulate the position of this
/// animation, it is not just a passive observer.
///
/// [initHeight] - relevant height for init bottom sheet
///
/// [keyboardBarrierColor] - color for the space behind the keyboard
///
/// [isExpand] - should your bottom sheet expand. By default, [isExpand] is true,
/// which means that the bottom sheet will have the height you specify
/// ([initHeight] and [maxHeight]) regardless of the height of the content in it.
/// If [isExpand] is false, [maxHeight] and [initHeight] must be equal,
/// in which case the bottom sheet will calculate its height based on the content,
/// but no more than [maxHeight] and [initHeight]. [anchors] in this case must be null.
/// ShrinkWrap content widget must be true.
///
/// [bottomSheetColor] - bottom sheet color. If you want to make rounded edges,
/// pass a [Colors.transparent] here, and set the color and border radius of
/// the bottom sheet in the [decoration].
class FlexibleBottomSheet extends StatefulWidget {
  final double minHeight;
  final double initHeight;
  final double maxHeight;
  final FlexibleDraggableScrollableWidgetBuilder? builder;
  final FlexibleDraggableScrollableHeaderWidgetBuilder? headerBuilder;
  final FlexibleDraggableScrollableWidgetBodyBuilder? bodyBuilder;
  final bool isCollapsible;
  final bool isExpand;
  final DraggableScrollableController? draggableScrollableController;
  final AnimationController? animationController;
  final List<double>? anchors;
  final double? minHeaderHeight;
  final double? maxHeaderHeight;
  final Decoration? decoration;
  final VoidCallback? onDismiss;
  final Color? keyboardBarrierColor;
  final Color? bottomSheetColor;

  FlexibleBottomSheet({
    Key? key,
    this.minHeight = 0,
    this.initHeight = 0.5,
    this.maxHeight = 1,
    this.builder,
    this.headerBuilder,
    this.bodyBuilder,
    this.isCollapsible = false,
    this.isExpand = true,
    this.animationController,
    this.anchors,
    this.minHeaderHeight,
    this.maxHeaderHeight,
    this.decoration,
    this.onDismiss,
    this.keyboardBarrierColor,
    this.bottomSheetColor,
    this.draggableScrollableController,
  })  : assert(minHeight >= 0 && minHeight <= 1),
        assert(maxHeight > 0 && maxHeight <= 1),
        assert(maxHeight > minHeight),
        assert(!isCollapsible || minHeight == 0),
        assert(anchors == null || !anchors.any((anchor) => anchor > maxHeight)),
        assert(anchors == null || !anchors.any((anchor) => anchor < minHeight)),
        assert(isExpand == true || maxHeight == initHeight && anchors == null),
        super(key: key);

  FlexibleBottomSheet.collapsible({
    Key? key,
    double initHeight = 0.5,
    double maxHeight = 1,
    DraggableScrollableController? draggableScrollableController,
    FlexibleDraggableScrollableWidgetBuilder? builder,
    FlexibleDraggableScrollableHeaderWidgetBuilder? headerBuilder,
    FlexibleDraggableScrollableWidgetBodyBuilder? bodyBuilder,
    bool isExpand = true,
    AnimationController? animationController,
    List<double>? anchors,
    double? minHeaderHeight,
    double? maxHeaderHeight,
    Decoration? decoration,
    Color? keyboardBarrierColor,
    Color? bottomSheetColor,
  }) : this(
          key: key,
          maxHeight: maxHeight,
          draggableScrollableController: draggableScrollableController,
          builder: builder,
          headerBuilder: headerBuilder,
          bodyBuilder: bodyBuilder,
          minHeight: 0,
          initHeight: initHeight,
          isCollapsible: true,
          isExpand: isExpand,
          animationController: animationController,
          anchors: anchors,
          minHeaderHeight: minHeaderHeight,
          maxHeaderHeight: maxHeaderHeight,
          decoration: decoration,
          keyboardBarrierColor: keyboardBarrierColor,
          bottomSheetColor: bottomSheetColor,
        );

  @override
  State<FlexibleBottomSheet> createState() => _FlexibleBottomSheetState();
}

class _FlexibleBottomSheetState extends State<FlexibleBottomSheet> {
  late final DraggableScrollableController _controller;

  late final WidgetsBinding _widgetBinding;
  late double _initialChildSize = widget.initHeight;
  late double _currentMaxChildSize = widget.maxHeight;

  bool _isClosing = false;
  bool _isAnimatingToMaxHeight = false;

  @override
  void initState() {
    super.initState();
    _controller =
        widget.draggableScrollableController ?? DraggableScrollableController();
    _widgetBinding = WidgetsBinding.instance;
    widget.animationController?.addStatusListener(_animationStatusListener);
  }

  // Method will be called when scrolling.
  bool _scrolling(DraggableScrollableNotification notification) {
    if (_isClosing) return false;

    _initialChildSize = notification.extent;

    _checkNeedCloseBottomSheet(notification.extent);

    return false;
  }

  // Make bottom sheet max height.
  void _animateToMaxHeight() {
    final currPosition = _controller.size;
    if (currPosition != widget.maxHeight && !_isAnimatingToMaxHeight) {
      _isAnimatingToMaxHeight = true;
      _controller
          .animateTo(
            widget.maxHeight,
            duration: const Duration(milliseconds: 200),
            curve: Curves.ease,
          )
          .whenComplete(
            () => _isAnimatingToMaxHeight = false,
          );
    }
  }

  // Scroll to focused widget.
  void _animateToFocused(ScrollController controller) {
    if (FocusManager.instance.primaryFocus == null || _isClosing) return;

    _widgetBinding.addPostFrameCallback((_) {
      final keyboardHeight = MediaQuery.of(context).viewInsets.bottom;
      final widgetHeight = FocusManager.instance.primaryFocus!.size.height;
      final widgetOffset = FocusManager.instance.primaryFocus!.offset.dy;
      final screenHeight = MediaQuery.of(context).size.height;

      final targetWidgetOffset =
          screenHeight - keyboardHeight - widgetHeight - 20;
      final valueToScroll = widgetOffset - targetWidgetOffset;
      final currentOffset = controller.offset;
      if (valueToScroll > 0) {
        controller.animateTo(
          currentOffset + valueToScroll,
          duration: const Duration(milliseconds: 200),
          curve: Curves.ease,
        );
      }
    });
  }

  // Checking if the bottom sheet needs to be closed.
  void _checkNeedCloseBottomSheet(double extent) {
    if (widget.isCollapsible && !_isClosing) {
      if (extent - widget.minHeight <= 0.005) {
        _isClosing = true;
        _dismiss();
      }
    }
  }

  // Method that listens for changing AnimationStatus, to track the closing of
  // the bottom sheet by clicking above it.
  void _animationStatusListener(AnimationStatus status) {
    if (status == AnimationStatus.reverse ||
        status == AnimationStatus.dismissed) {
      _isClosing = true;
    }
  }

  void _dismiss() {
    if (widget.isCollapsible) {
      if (widget.onDismiss != null) widget.onDismiss!();
      Navigator.maybePop(context);
    }
  }

  void _changeInitAndMaxHeight(double height) {
    if (!widget.isExpand) {
      final screenHeight = MediaQuery.of(context).size.height;

      final fractionalValue = height / screenHeight;
      if (fractionalValue < _currentMaxChildSize) {
        setState(
          () {
            _initialChildSize = fractionalValue;
            _currentMaxChildSize = fractionalValue;
          },
        );
      }
    }
  }

  double _calculateCacheExtent(double bottomInset) {
    const defaultExtent = RenderAbstractViewport.defaultCacheExtent;
    if (bottomInset > defaultExtent) {
      return bottomInset;
    } else {
      return defaultExtent;
    }
  }

  @override
  void dispose() {
    widget.animationController?.removeStatusListener(_animationStatusListener);
    super.dispose();
  }

  @override
  Widget build(BuildContext context) {
    return NotificationListener<DraggableScrollableNotification>(
      onNotification: _scrolling,
      child: DraggableScrollableSheet(
        maxChildSize: _currentMaxChildSize,
        minChildSize: widget.minHeight,
        initialChildSize: _initialChildSize,
        snap: widget.anchors != null,
        controller: _controller,
        snapSizes: widget.anchors,
        expand: widget.isExpand,
        builder: (
          context,
          controller,
        ) {
          return ChangeInsetsDetector(
            handler: (change) {
              final inset = change.currentInset;
              final delta = change.delta;

              if (delta > 0 && !_isClosing) {
                _animateToMaxHeight();
                _widgetBinding.addPostFrameCallback(
                  (_) {
                    _animateToFocused(controller);
                  },
                );
              }
<<<<<<< HEAD
              // checking for openness of the keyboard before opening the sheet
=======
              // Checking for openness of the keyboard before opening the sheet.
>>>>>>> 1c528c9b
              if (delta == 0 && inset > 0) {
                _widgetBinding.addPostFrameCallback(
                  (_) {
                    setState(
                      () {
                        _initialChildSize = widget.maxHeight;
                      },
                    );
                  },
                );
              }
            },
            child: Scaffold(
              backgroundColor: widget.bottomSheetColor ??
                  Theme.of(context).bottomSheetTheme.backgroundColor ??
                  Theme.of(context).colorScheme.background,
              body: _Content(
                builder: widget.builder,
                decoration: widget.decoration,
                bodyBuilder: widget.bodyBuilder,
                headerBuilder: widget.headerBuilder,
                minHeaderHeight: widget.minHeaderHeight,
                maxHeaderHeight: widget.maxHeaderHeight,
                currentExtent: _controller.isAttached
                    ? _controller.size
                    : widget.initHeight,
                scrollController: controller,
                cacheExtent: _calculateCacheExtent(
                  MediaQuery.of(context).viewInsets.bottom,
                ),
                getContentHeight:
                    !widget.isExpand ? _changeInitAndMaxHeight : null,
              ),
            ),
          );
        },
      ),
    );
  }
}

/// Content for [FlexibleBottomSheet].
class _Content extends StatefulWidget {
  final FlexibleDraggableScrollableWidgetBuilder? builder;
  final Decoration? decoration;
  final FlexibleDraggableScrollableHeaderWidgetBuilder? headerBuilder;
  final FlexibleDraggableScrollableWidgetBodyBuilder? bodyBuilder;
  final double? minHeaderHeight;
  final double? maxHeaderHeight;
  final double currentExtent;
  final ScrollController scrollController;
  final Function(double)? getContentHeight;
  final double cacheExtent;

  const _Content({
    required this.currentExtent,
    required this.scrollController,
    required this.cacheExtent,
    this.builder,
    this.decoration,
    this.headerBuilder,
    this.bodyBuilder,
    this.minHeaderHeight,
    this.maxHeaderHeight,
    this.getContentHeight,
    Key? key,
  }) : super(key: key);

  @override
  State<_Content> createState() => _ContentState();
}

class _ContentState extends State<_Content> {
  final _contentKey = GlobalKey();

  @override
  void initState() {
    super.initState();
    if (widget.getContentHeight != null) {
      WidgetsBinding.instance.addPostFrameCallback(
        (timeStamp) {
          final renderContent =
              _contentKey.currentContext!.findRenderObject() as RenderBox;
          widget.getContentHeight!(renderContent.size.height);
        },
      );
    }
  }

  @override
  Widget build(BuildContext context) {
    if (widget.builder != null) {
      return Material(
        type: MaterialType.transparency,
        child: DecoratedBox(
          decoration: widget.decoration ?? const BoxDecoration(),
          child: SizedBox(
            key: _contentKey,
            child: widget.builder!(
              context,
              widget.scrollController,
              widget.currentExtent,
            ),
          ),
        ),
      );
    }

    return Material(
      type: MaterialType.transparency,
      child: DecoratedBox(
        decoration: widget.decoration ?? const BoxDecoration(),
        child: CustomScrollView(
          cacheExtent: widget.cacheExtent,
          key: _contentKey,
          controller: widget.scrollController,
          slivers: <Widget>[
            if (widget.headerBuilder != null)
              SliverPersistentHeader(
                pinned: true,
                delegate: FlexibleBottomSheetHeaderDelegate(
                  minHeight: widget.minHeaderHeight ?? 0.0,
                  maxHeight: widget.maxHeaderHeight ?? 1.0,
                  child: widget.headerBuilder!(context, widget.currentExtent),
                ),
              ),
            if (widget.bodyBuilder != null)
              SliverList(
                delegate: widget.bodyBuilder!(
                  context,
                  widget.currentExtent,
                ),
              ),
          ],
        ),
      ),
    );
  }
}<|MERGE_RESOLUTION|>--- conflicted
+++ resolved
@@ -1,4 +1,3 @@
-// ignore_for_file: library_private_types_in_public_api
 // Copyright (c) 2019-present,  SurfStudio LLC
 //
 // Licensed under the Apache License, Version 2.0 (the "License");
@@ -334,11 +333,7 @@
                   },
                 );
               }
-<<<<<<< HEAD
-              // checking for openness of the keyboard before opening the sheet
-=======
               // Checking for openness of the keyboard before opening the sheet.
->>>>>>> 1c528c9b
               if (delta == 0 && inset > 0) {
                 _widgetBinding.addPostFrameCallback(
                   (_) {
