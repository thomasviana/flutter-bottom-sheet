// Copyright (c) 2019-present,  SurfStudio LLC
//
// Licensed under the Apache License, Version 2.0 (the "License");
// you may not use this file except in compliance with the License.
// You may obtain a copy of the License at
//
//     http://www.apache.org/licenses/LICENSE-2.0
//
// Unless required by applicable law or agreed to in writing, software
// distributed under the License is distributed on an "AS IS" BASIS,
// WITHOUT WARRANTIES OR CONDITIONS OF ANY KIND, either express or implied.
// See the License for the specific language governing permissions and
// limitations under the License.

// ignore_for_file: format-comment
import 'package:bottom_sheet/src/flexible_bottom_sheet.dart';
import 'package:flutter/material.dart';

const Duration _bottomSheetDuration = Duration(milliseconds: 500);

/// Shows a flexible bottom sheet.
///
/// [builder] - must return a scrollable widget and
/// you must to pass the scrollController provided by the builder to your scrollable widget.
/// [draggableScrollableController] that allow programmatically control bottom sheet.
/// [minHeight] - min height in fractional value for bottom sheet. e.g. 0.1.
/// [initHeight] - init height in fractional value for bottom sheet. e.g. 0.5.
/// [maxHeight] - init height in fractional value for bottom sheet. e.g. 0.5.
/// [isCollapsible] - will the bottom sheet collapse.
/// [isDismissible] - the bottom sheet will be dismissed when user taps on the scrim.
/// [isExpand] - should your bottom sheet expand. By default, [isExpand] is true,
/// which means that the bottom sheet will have the height you specify
/// ([initHeight] and [maxHeight]) regardless of the height of the content in it.
/// If [isExpand] is false, [maxHeight] and [initHeight] must be equal,
/// in which case the bottom sheet will calculate its height based on the content,
/// but no more than [maxHeight] and [initHeight].
/// [isModal] - if true, overlay background with dark color.
/// [anchors] - list of sizes in fractional value that the bottom sheet can accept.
/// [keyboardBarrierColor] - keyboard color.
/// [bottomSheetBorderRadius] - bottom sheet border radius.
/// [bottomSheetColor] - bottom sheet color.
/// [barrierColor] - barrier color.
/// [duration] - animation speed when opening bottom sheet.
/// [isSafeArea] - should the bottom sheet provide a SafeArea, false by default.
<<<<<<< HEAD
/// [decoration] - content decoration bottom sheet.
=======
/// [decoration] - BottomSheet decoration.
/// [useRootScaffold] - if true, add Scaffold widget on widget tree. Default true.
>>>>>>> fc90ca5e
Future<T?> showFlexibleBottomSheet<T>({
  required BuildContext context,
  required FlexibleDraggableScrollableWidgetBuilder builder,
  DraggableScrollableController? draggableScrollableController,
  double? minHeight,
  double? initHeight,
  double? maxHeight,
  bool isCollapsible = true,
  bool isDismissible = true,
  bool isExpand = true,
  bool useRootNavigator = false,
  bool isModal = true,
  List<double>? anchors,
  Color? keyboardBarrierColor,
  Color? bottomSheetColor,
  BorderRadiusGeometry? bottomSheetBorderRadius,
  Color? barrierColor,
  Duration? duration,
  bool isSafeArea = false,
  BoxDecoration? decoration,
  bool useRootScaffold = true,
}) {
  assert(debugCheckHasMediaQuery(context));
  assert(debugCheckHasMaterialLocalizations(context));
  assert(barrierColor == null || isModal);

  return Navigator.of(context, rootNavigator: useRootNavigator).push(
    _FlexibleBottomSheetRoute<T>(
      theme: Theme.of(context),
      barrierLabel: MaterialLocalizations.of(context).modalBarrierDismissLabel,
      draggableScrollableController: draggableScrollableController,
      minHeight: minHeight ?? 0,
      initHeight: initHeight ?? 0.5,
      maxHeight: maxHeight ?? 1,
      isCollapsible: isCollapsible,
      isDismissible: isDismissible,
      isExpand: isExpand,
      builder: builder,
      isModal: isModal,
      anchors: anchors,
      keyboardBarrierColor: keyboardBarrierColor,
      bottomSheetColor: bottomSheetColor,
      bottomSheetBorderRadius: bottomSheetBorderRadius,
      barrierBottomSheetColor: barrierColor,
      duration: duration,
      isSafeArea: isSafeArea,
      decoration: decoration,
      useRootScaffold: useRootScaffold,
    ),
  );
}

/// Shows a flexible bottom sheet with the ability to scroll content
/// even without a list.
///
/// [bodyBuilder] - content's builder.
/// [draggableScrollableController] that allow programmatically control bottom sheet.
/// [minHeight] - min height in fractional value for bottom sheet. e.g. 0.1.
/// [initHeight] - init height in fractional value for bottom sheet. e.g. 0.5.
/// [maxHeight] - init height in fractional value for bottom sheet. e.g. 0.5.
/// [isModal] - if true, overlay background with dark color.
/// [isCollapsible] - will the bottom sheet collapse.
/// [isDismissible] - the bottom sheet will be dismissed when user taps on the scrim.
/// [isExpand] - should your bottom sheet expand. By default, [isExpand] is true,
/// which means that the bottom sheet will have the height you specify
/// ([initHeight] and [maxHeight]) regardless of the height of the content in it.
/// If [isExpand] is false, [maxHeight] and [initHeight] must be equal,
/// in which case the bottom sheet will calculate its height based on the content,
/// but no more than [maxHeight] and [initHeight].
/// [anchors] - list of sizes in fractional value that the bottom sheet can accept.
/// [decoration] - content decoration bottom sheet.
/// [minHeaderHeight] - minimum head size.
/// [maxHeaderHeight] - maximum head size.
/// [headerHeight] - head size.
/// Set both [minHeaderHeight] and [maxHeaderHeight].
/// Set one ([maxHeaderHeight] or [headerHeight]).
/// [keyboardBarrierColor] - keyboard color.
/// [bottomSheetBorderRadius] - bottom sheet border radius.
/// [bottomSheetColor] - bottom sheet color.
/// [barrierColor] - barrier color, if you pass [barrierColor] - [isModal] must be true.
/// [duration] - animation speed when opening bottom sheet.
/// [isSafeArea] - should the bottom sheet provide a SafeArea, false by default.
/// [useRootScaffold] - if true, add Scaffold widget on widget tree. Default true.
Future<T?> showStickyFlexibleBottomSheet<T>({
  required BuildContext context,
  required FlexibleDraggableScrollableHeaderWidgetBuilder headerBuilder,
  required FlexibleDraggableScrollableWidgetBodyBuilder bodyBuilder,
  DraggableScrollableController? draggableScrollableController,
  double? minHeight,
  double? initHeight,
  double? maxHeight,
  bool isCollapsible = true,
  bool isDismissible = true,
  bool isExpand = true,
  bool useRootNavigator = false,
  bool isModal = true,
  List<double>? anchors,
  double? minHeaderHeight,
  double? maxHeaderHeight,
  double? headerHeight,
  Decoration? decoration,
  Color? keyboardBarrierColor,
  Color? bottomSheetColor,
  BorderRadiusGeometry? bottomSheetBorderRadius,
  Color? barrierColor,
  Duration? duration,
  bool isSafeArea = false,
  bool useRootScaffold = true,
}) {
  assert(maxHeaderHeight != null || headerHeight != null);
  assert(debugCheckHasMediaQuery(context));
  assert(debugCheckHasMaterialLocalizations(context));
  assert(barrierColor == null || isModal);

  return Navigator.of(context, rootNavigator: useRootNavigator).push(
    _FlexibleBottomSheetRoute<T>(
      theme: Theme.of(context),
      barrierLabel: MaterialLocalizations.of(context).modalBarrierDismissLabel,
      minHeight: minHeight ?? 0,
      initHeight: initHeight ?? 0.5,
      maxHeight: maxHeight ?? 1,
      isCollapsible: isCollapsible,
      isDismissible: isDismissible,
      draggableScrollableController: draggableScrollableController,
      isExpand: isExpand,
      bodyBuilder: bodyBuilder,
      headerBuilder: headerBuilder,
      isModal: isModal,
      anchors: anchors,
      minHeaderHeight: minHeaderHeight ?? headerHeight ?? maxHeaderHeight! / 2,
      maxHeaderHeight: maxHeaderHeight ?? headerHeight!,
      decoration: decoration,
      keyboardBarrierColor: keyboardBarrierColor,
      bottomSheetColor: bottomSheetColor,
      bottomSheetBorderRadius: bottomSheetBorderRadius,
      barrierBottomSheetColor: barrierColor,
      duration: duration,
      isSafeArea: isSafeArea,
      useRootScaffold: useRootScaffold,
    ),
  );
}

/// A modal route with flexible bottom sheet.
class _FlexibleBottomSheetRoute<T> extends PopupRoute<T> {
  final FlexibleDraggableScrollableWidgetBuilder? builder;
  final FlexibleDraggableScrollableHeaderWidgetBuilder? headerBuilder;
  final FlexibleDraggableScrollableWidgetBodyBuilder? bodyBuilder;
  final DraggableScrollableController? draggableScrollableController;
  final double minHeight;
  final double initHeight;
  final double maxHeight;
  final bool isCollapsible;
  final bool isDismissible;
  final bool isExpand;
  final bool isModal;
  final List<double>? anchors;
  final double? minHeaderHeight;
  final double? maxHeaderHeight;
  final Decoration? decoration;
  final ThemeData? theme;
  final Color? keyboardBarrierColor;
  final Color? bottomSheetColor;
  final BorderRadiusGeometry? bottomSheetBorderRadius;
  final Color? barrierBottomSheetColor;
  final Duration? duration;
  final bool isSafeArea;
  final bool useRootScaffold;

  @override
  final String? barrierLabel;

  @override
  Duration get transitionDuration => duration ?? _bottomSheetDuration;

  @override
  bool get barrierDismissible => isDismissible;

  @override
  Color? get barrierColor => isModal
      ? barrierBottomSheetColor ?? Colors.black54
      : const Color(0x00FFFFFF);

  late AnimationController _animationController;

  _FlexibleBottomSheetRoute({
    required this.minHeight,
    required this.initHeight,
    required this.maxHeight,
    required this.isCollapsible,
    required this.isDismissible,
    required this.isExpand,
    required this.isModal,
    required this.isSafeArea,
    required this.useRootScaffold,
    this.draggableScrollableController,
    this.builder,
    this.headerBuilder,
    this.bodyBuilder,
    this.theme,
    this.barrierLabel,
    this.anchors,
    this.minHeaderHeight,
    this.maxHeaderHeight,
    this.decoration,
    this.keyboardBarrierColor,
    this.bottomSheetColor,
    this.bottomSheetBorderRadius,
    this.barrierBottomSheetColor,
    this.duration,
    RouteSettings? settings,
  }) : super(settings: settings);

  @override
  AnimationController createAnimationController() {
    _animationController = AnimationController(
      duration: transitionDuration,
      debugLabel: 'FlexibleBottomSheet',
      vsync: navigator?.overlay as TickerProvider,
    );

    return _animationController;
  }

  @override
  Widget buildPage(
    BuildContext context,
    Animation<double> animation,
    Animation<double> secondaryAnimation,
  ) {
    Widget bottomSheet = MediaQuery.removePadding(
      context: context,
      removeTop: true,
      child: isCollapsible
          ? FlexibleBottomSheet.collapsible(
              initHeight: initHeight,
              maxHeight: maxHeight,
              builder: builder,
              headerBuilder: headerBuilder,
              bodyBuilder: bodyBuilder,
              isExpand: isExpand,
              animationController: _animationController,
              anchors: anchors,
              draggableScrollableController: draggableScrollableController,
              minHeaderHeight: minHeaderHeight,
              maxHeaderHeight: maxHeaderHeight,
              decoration: decoration,
              keyboardBarrierColor: keyboardBarrierColor,
              bottomSheetColor: bottomSheetColor,
<<<<<<< HEAD
              bottomSheetBorderRadius: bottomSheetBorderRadius,
=======
              useRootScaffold: useRootScaffold,
>>>>>>> fc90ca5e
            )
          : FlexibleBottomSheet(
              minHeight: minHeight,
              initHeight: initHeight,
              maxHeight: maxHeight,
              builder: builder,
              headerBuilder: headerBuilder,
              bodyBuilder: bodyBuilder,
              isExpand: isExpand,
              animationController: _animationController,
              draggableScrollableController: draggableScrollableController,
              anchors: anchors,
              minHeaderHeight: minHeaderHeight,
              maxHeaderHeight: maxHeaderHeight,
              decoration: decoration,
              keyboardBarrierColor: keyboardBarrierColor,
              bottomSheetColor: bottomSheetColor,
<<<<<<< HEAD
              bottomSheetBorderRadius: bottomSheetBorderRadius,
=======
              useRootScaffold: useRootScaffold,
>>>>>>> fc90ca5e
            ),
    );

    if (theme != null) {
      bottomSheet = Theme(data: theme!, child: bottomSheet);
    }

    return isSafeArea
        ? SafeArea(child: bottomSheet, bottom: false)
        : bottomSheet;
  }

  @override
  Widget buildTransitions(
    BuildContext context,
    Animation<double> animation,
    Animation<double> secondaryAnimation,
    Widget child,
  ) {
    const begin = Offset(0.0, 1.0);
    const end = Offset.zero;
    const curve = Curves.ease;
    final tween = Tween(begin: begin, end: end).chain(CurveTween(curve: curve));

    return SlideTransition(
      position: animation.drive(tween),
      child: super.buildTransitions(
        context,
        animation,
        secondaryAnimation,
        child,
      ),
    );
  }
}<|MERGE_RESOLUTION|>--- conflicted
+++ resolved
@@ -42,12 +42,8 @@
 /// [barrierColor] - barrier color.
 /// [duration] - animation speed when opening bottom sheet.
 /// [isSafeArea] - should the bottom sheet provide a SafeArea, false by default.
-<<<<<<< HEAD
 /// [decoration] - content decoration bottom sheet.
-=======
-/// [decoration] - BottomSheet decoration.
 /// [useRootScaffold] - if true, add Scaffold widget on widget tree. Default true.
->>>>>>> fc90ca5e
 Future<T?> showFlexibleBottomSheet<T>({
   required BuildContext context,
   required FlexibleDraggableScrollableWidgetBuilder builder,
@@ -297,11 +293,8 @@
               decoration: decoration,
               keyboardBarrierColor: keyboardBarrierColor,
               bottomSheetColor: bottomSheetColor,
-<<<<<<< HEAD
+              useRootScaffold: useRootScaffold,
               bottomSheetBorderRadius: bottomSheetBorderRadius,
-=======
-              useRootScaffold: useRootScaffold,
->>>>>>> fc90ca5e
             )
           : FlexibleBottomSheet(
               minHeight: minHeight,
@@ -319,11 +312,8 @@
               decoration: decoration,
               keyboardBarrierColor: keyboardBarrierColor,
               bottomSheetColor: bottomSheetColor,
-<<<<<<< HEAD
+              useRootScaffold: useRootScaffold,
               bottomSheetBorderRadius: bottomSheetBorderRadius,
-=======
-              useRootScaffold: useRootScaffold,
->>>>>>> fc90ca5e
             ),
     );
 
